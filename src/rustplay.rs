--- conflicted
+++ resolved
@@ -147,23 +147,10 @@
         if file.is_dir() {
             fs::create_dir_all(&outpath)?;
         } else {
-<<<<<<< HEAD
             if let Some(p) = outpath.parent() {
                 if !p.exists() {
                     fs::create_dir_all(p)?;
                 }
-=======
-            log!(
-                "File {} extracted to \"{}\" ({} bytes)",
-                i,
-                outpath.display(),
-                file.size()
-            );
-            if let Some(p) = outpath.parent()
-                && !p.exists()
-            {
-                fs::create_dir_all(p).unwrap();
->>>>>>> 1f52801c
             }
             let mut outfile = fs::File::create(&outpath)?;
             io::copy(&mut file, &mut outfile)?;
@@ -217,16 +204,8 @@
         let (w, h) = terminal::size()?;
         let scripting = Scripting::new().unwrap();
 
-<<<<<<< HEAD
         let templ = Template::new(&scripting.get_template(), w as usize, 10)?;
         let use_color = !args.no_color;
-=======
-        let mut templ = Template::new(&settings.template)?;
-        templ.draw(w as usize, 10);
-        templ.set_vars(settings.variables);
-        let use_color = !settings.args.no_color;
-        templ.set_use_color(use_color);
->>>>>>> 1f52801c
 
         let th = templ.height();
         let (x, y) = if args.visualizer == VisualizerPos::Right {
@@ -390,14 +369,15 @@
 
     pub fn draw_screen(&mut self) -> Result<()> {
         let play_time = self.msec.load(Ordering::SeqCst);
-        if !self.state.player_started
-            && let Some(cl) = &self.current_list
-            && cl.len() > 0
-        {
-            let song = cl.get(0);
-            log!("Staring with song {:?}", &song.path);
-            self.play_song(&song);
-            self.state.player_started = true;
+        if !self.state.player_started {
+            if let Some(cl) = &self.current_list {
+                if cl.len() > 0 {
+                    let song = cl.get(0);
+                    log!("Staring with song {:?}", &song.path);
+                    self.play_song(&song);
+                    self.state.player_started = true;
+                }
+            }
         }
         // TODO: Separate update() function for things like this
         if self.state.len_msec > 0 && play_time > self.state.len_msec {
@@ -433,12 +413,12 @@
         }
         out.queue(&black_bg)?;
 
-        if self.indexer.working()
-            && let Some((x, y)) = self.templ.get_pos("count")
-        {
-            out.queue(cursor::MoveTo(x, y))?
-                .queue(Print(format!("{}", self.indexer.index_count())))?
-                .flush()?;
+        if self.indexer.working() {
+            if let Some((x, y)) = self.templ.get_pos("count") {
+                out.queue(cursor::MoveTo(x, y))?
+                    .queue(Print(format!("{}", self.indexer.index_count())))?
+                    .flush()?;
+            }
         }
 
         if self.fft_pos != VisualizerPos::None {
@@ -506,7 +486,6 @@
         self.state.height = height as i32;
         self.state.changed = true;
         self.height = height as usize;
-        self.templ.draw(width as usize, 10)
 
         // Template will be redrawn on next render with new size
     }
@@ -544,19 +523,14 @@
                                 KeyCode::Char(d) if d.is_ascii_digit() => {
                                     self.set_song(d.to_digit(10).unwrap());
                                 }
-                                KeyCode::Char('i' | 's') => {
-                                    self.state.mode = InputMode::SearchInput
-                                }
+                                KeyCode::Char('i' | 's') => self.state.mode = InputMode::SearchInput,
                                 KeyCode::Char('n') => self.next(),
                                 KeyCode::Char(' ') => self.send_cmd(Player::play_pause),
                                 KeyCode::Char('p') => self.prev(),
                                 KeyCode::Char('f') => self.send_cmd(|player| player.ff(10000)),
                                 KeyCode::Right => self.send_cmd(Player::next_song),
                                 KeyCode::Left => self.send_cmd(Player::prev_song),
-                                KeyCode::PageUp
-                                | KeyCode::PageDown
-                                | KeyCode::Up
-                                | KeyCode::Down => {
+                                KeyCode::PageUp | KeyCode::PageDown | KeyCode::Up | KeyCode::Down => {
                                     if self.indexer.result_len() > 0 {
                                         self.state.mode = InputMode::ResultScreen;
                                         self.menu_component.handle_key(&mut self.indexer, key)?;
@@ -597,9 +571,7 @@
                                         self.menu_component.selected = 0;
                                     } else {
                                         log!("Pushing error");
-                                        self.state
-                                            .errors
-                                            .push_back("No results from search".into());
+                                        self.state.errors.push_back("No results from search".into());
                                     }
                                 }
                                 KeyReturn::ExitMenu => {
@@ -625,10 +597,10 @@
     }
 
     fn get_song(&self, n: usize) -> Option<FileInfo> {
-        if let Some(cl) = &self.current_list
-            && n < cl.len()
-        {
-            return Some(cl.get(n));
+        if let Some(cl) = &self.current_list {
+            if n < cl.len() {
+                return Some(cl.get(n));
+            }
         }
         None
     }
@@ -712,10 +684,10 @@
             .into());
         }
 
-        if let Some(t) = self.player_thread.take()
-            && let Err(err) = t.join()
-        {
-            panic::resume_unwind(err);
+        if let Some(t) = self.player_thread.take() {
+            if let Err(err) = t.join() {
+                panic::resume_unwind(err);
+            }
         }
         Ok(())
     }
